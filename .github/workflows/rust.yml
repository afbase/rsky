--- conflicted
+++ resolved
@@ -63,21 +63,12 @@
     steps:
       - name: Checkout code
         uses: actions/checkout@v4
-<<<<<<< HEAD
       - name: Rust Cache
         uses: Swatinem/rust-cache@v2
         with:
           shared-key: ${{ matrix.package }}
       - name: Run cargo check for ${{ matrix.package }}
         run: cargo check -p ${{ matrix.package }}
-=======
-
-      - name: Rust Cache
-        uses: Swatinem/rust-cache@v2
-
-      - name: Run cargo check
-        run: cargo check
->>>>>>> 4c3fe7e0
 
   # Parallel build job for each package
   build:
@@ -89,7 +80,16 @@
       matrix:
         package: ${{ fromJson(needs.determine-packages.outputs.packages) }}
     steps:
-<<<<<<< HEAD
+      - name: Show disk usage (before cleanup)
+        run: df -h
+      - name: Clean up large directories
+        run: |
+          sudo rm -rf /usr/local/share/boost \
+                      /usr/share/dotnet \
+                      /usr/local/lib/android \
+                      /opt/ghc
+      - name: Show disk usage (after cleanup)
+        run: df -h
       - name: Checkout code
         uses: actions/checkout@v4
       - name: Rust Cache
@@ -98,32 +98,6 @@
           shared-key: ${{ matrix.package }}
       - name: Run cargo build for ${{ matrix.package }}
         run: cargo build --release -p ${{ matrix.package }}
-=======
-      - name: Show disk usage (before cleanup)
-        run: df -h
-
-      - name: Clean up large directories
-        run: |
-          sudo rm -rf /usr/local/share/boost \
-                      /usr/share/dotnet \
-                      /usr/local/lib/android \
-                      /opt/ghc
-
-      - name: Show disk usage (after cleanup)
-        run: df -h
-
-      - name: Checkout code
-        uses: actions/checkout@v4
-
-      - name: Rust Cache
-        uses: Swatinem/rust-cache@v2
-
-      - name: Cargo build
-        run: |
-          # Optional: You can do a `cargo clean` here if you want a fresh build each time:
-          # cargo clean
-          cargo build --release
->>>>>>> 4c3fe7e0
 
   # Parallel test job for each package
   test:
@@ -137,32 +111,12 @@
     steps:
       - name: Checkout code
         uses: actions/checkout@v4
-<<<<<<< HEAD
       - name: Rust Cache
         uses: Swatinem/rust-cache@v2
         with:
           shared-key: ${{ matrix.package }}
       - name: Run cargo test for ${{ matrix.package }}
         run: cargo test -p ${{ matrix.package }}
-=======
-
-      - name: Rust Cache
-        uses: Swatinem/rust-cache@v2
-
-      - name: Run cargo test
-        run: cargo test
-
-  # clippy:
-  #   runs-on: ubuntu-latest
-  #   needs: test
-  #   steps:
-  #   - name: Checkout code
-  #     uses: actions/checkout@v4
-  #   - name: Rust Cache
-  #     uses: Swatinem/rust-cache@v2
-  #   - name: Run Clippy
-  #     run: cargo clippy -- -D warnings
->>>>>>> 4c3fe7e0
 
   # Run formatting check on the entire workspace
   formatting:
@@ -170,7 +124,6 @@
     steps:
       - name: Checkout code
         uses: actions/checkout@v4
-<<<<<<< HEAD
       - name: Rust Cache
         uses: Swatinem/rust-cache@v2
       - name: Run cargo fmt
@@ -189,12 +142,4 @@
         if: ${{ contains(needs.*.result, 'failure') }}
         run: |
           echo "Some CI jobs failed!"
-          exit 1
-=======
-
-      - name: Rust Cache
-        uses: Swatinem/rust-cache@v2
-
-      - name: Run cargo fmt
-        run: cargo fmt -- --check
->>>>>>> 4c3fe7e0
+          exit 1