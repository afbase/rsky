--- conflicted
+++ resolved
@@ -25,12 +25,6 @@
     pub services: Option<JsonValue>,
 }
 
-<<<<<<< HEAD
-#[derive(Clone, Debug, Serialize, Deserialize)]
-#[serde(rename_all = "camelCase")]
-pub struct SubmitPlcOperationRequest {
-    pub operation: JsonValue,
-=======
 #[derive(Clone, Debug, PartialEq, Serialize, Deserialize)]
 #[serde(rename_all = "camelCase")]
 pub struct GetRecommendedDidCredentialsResponse {
@@ -38,5 +32,10 @@
     pub verification_methods: JsonValue,
     pub rotation_keys: Vec<String>,
     pub services: JsonValue,
->>>>>>> 84a39c67
+}
+
+#[derive(Clone, Debug, Serialize, Deserialize)]
+#[serde(rename_all = "camelCase")]
+pub struct SubmitPlcOperationRequest {
+    pub operation: JsonValue,
 }